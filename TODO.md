<<<<<<< HEAD
– [ ] Associations: include two chained associations
- [ ] Record should not adopt CustomStringConvertible: https://github.com/groue/GRDB.swift/issues/58
- [ ] maximumReaderCount in Configuration: update README
=======
>>>>>>> 85d640c4
- [ ] FetchedRecordsController: document that identity comparison is only required for table view events.
- [ ] FetchedRecordsController: see if we can replace identity comparison function with a function that returns an Equatable value (beware the generics trouble). See if this can help optimize memory use, and use a sortedMerge() algorithm.
- [ ] GRDBCipher: remove limitations on iOS or OS X versions
- [ ] FetchedRecordsController: take inspiration from https://github.com/jflinter/Dwifft
- [ ] What is the SQLITE_OPEN_WAL open flag?
- [ ] File protection: Read https://github.com/ccgus/fmdb/issues/262 and understand https://lists.apple.com/archives/cocoa-dev/2012/Aug/msg00527.html
- [ ] Support for resource values (see https://developer.apple.com/library/ios/qa/qa1719/_index.html)
- [ ] DOC: Since commit e6010e334abdf98eb9f62c1d6abbb2a9e8cd7d19, one can not use the raw SQLite API without importing the SQLite module for the platform. We need to document that.
- [ ] Query builder
    - [ ] SELECT readers.*, books.* FROM ... JOIN ...
    - [ ] date functions
    - [ ] NOW
    - [ ] RANDOM() https://www.sqlite.org/lang_corefunc.html
    - [ ] LIKE https://www.sqlite.org/lang_expr.html
    - [ ] GLOB https://www.sqlite.org/lang_expr.html
    - [ ] MATCH https://www.sqlite.org/lang_expr.html
    - [ ] REGEXP https://www.sqlite.org/lang_expr.html
    - [ ] CASE x WHEN w1 THEN r1 WHEN w2 THEN r2 ELSE r3 END https://www.sqlite.org/lang_expr.html

Not sure:

- [ ] Make FetchRequest adopt Equatable
- [ ] Turn DatabaseWriter.readFromWrite to Database.readFromCurrentState { ... } ?
- [ ] Refactor errors in a single type?
- [ ] Since Records' primary key are infered, no operation is possible on the primary key unless we have a Database instance. It's impossible to define the record.primaryKey property, or to provide a copy() function that does not clone the primary key: they miss the database that is the only object aware of the primary key. Should we change our mind, and have Record explicitly expose their primary key again?
- [ ] Have Record adopt Hashable and Equatable, based on primary key. Problem: we can't do it know because we don't know the primary key until we have a database connection.


Difficult:

- [ ] In-memory DatabasePool (https://www.sqlite.org/inmemorydb.html). Unfortunately, a shared cache is not enough, and SQLite does not provide WAL mode for in-memory databases: we get "database is locked" errors. A solution could be a WAL database on a RAM disk, and this is difficult.


Require changes in the Swift language:

- [ ] Specific and optimized Optional<StatementColumnConvertible>.fetch... methods when http://openradar.appspot.com/22852669 is fixed.


Requires recompilation of SQLite:

- [ ] https://www.sqlite.org/c3ref/column_database_name.html could help extracting out of a row a subrow only made of columns that come from a specific table. Requires SQLITE_ENABLE_COLUMN_METADATA which is not set on the sqlite3 lib that ships with OSX.



Reading list:

- VACUUM (https://blogs.gnome.org/jnelson/)
- Full text search (https://www.sqlite.org/fts3.html. Related: https://blogs.gnome.org/jnelson/)
- https://www.sqlite.org/undoredo.html
- http://www.sqlite.org/intern-v-extern-blob.html
- List of documentation keywords: https://swift.org/documentation/api-design-guidelines.html#special-instructions
- https://www.zetetic.net/sqlcipher/
- https://sqlite.org/sharedcache.html
- https://www.sqlite.org/foreignkeys.html<|MERGE_RESOLUTION|>--- conflicted
+++ resolved
@@ -1,9 +1,4 @@
-<<<<<<< HEAD
 – [ ] Associations: include two chained associations
-- [ ] Record should not adopt CustomStringConvertible: https://github.com/groue/GRDB.swift/issues/58
-- [ ] maximumReaderCount in Configuration: update README
-=======
->>>>>>> 85d640c4
 - [ ] FetchedRecordsController: document that identity comparison is only required for table view events.
 - [ ] FetchedRecordsController: see if we can replace identity comparison function with a function that returns an Equatable value (beware the generics trouble). See if this can help optimize memory use, and use a sortedMerge() algorithm.
 - [ ] GRDBCipher: remove limitations on iOS or OS X versions
